--- conflicted
+++ resolved
@@ -1,13 +1,8 @@
 <Project>
   <PropertyGroup>
     <MajorVersion>2</MajorVersion>
-<<<<<<< HEAD
-    <MinorVersion>1</MinorVersion>
-    <PatchVersion>11</PatchVersion>
-=======
     <MinorVersion>2</MinorVersion>
     <PatchVersion>4</PatchVersion>
->>>>>>> 260b7f4f
     <PreReleaseLabel>servicing</PreReleaseLabel>
     <OfficialBuildId Condition="'$(OfficialBuildId)' == ''">$(BUILD_BUILDNUMBER)</OfficialBuildId>
   </PropertyGroup>
