﻿// Copyright (c) .NET Foundation. All rights reserved.
// Licensed under the Apache License, Version 2.0. See License.txt in the project root for license information.

using System;
using System.Threading.Tasks;
using Microsoft.EntityFrameworkCore.TestUtilities;
using Xunit;
using Xunit.Abstractions;

namespace Microsoft.EntityFrameworkCore.Query
{
    public class SimpleQueryInMemoryTest : SimpleQueryTestBase<NorthwindQueryInMemoryFixture<NoopModelCustomizer>>
    {
        public SimpleQueryInMemoryTest(
            NorthwindQueryInMemoryFixture<NoopModelCustomizer> fixture,
#pragma warning disable IDE0060 // Remove unused parameter
            ITestOutputHelper testOutputHelper)
#pragma warning restore IDE0060 // Remove unused parameter
            : base(fixture)
        {
            //TestLoggerFactory.TestOutputHelper = testOutputHelper;
        }

        // InMemory can throw server side exception
        public override void Average_no_data_subquery()
        {
            Assert.Throws<InvalidOperationException>(() => base.Average_no_data_subquery());
        }

<<<<<<< HEAD
        // InMemory can mimic throw behavior for subquery
        public override void Average_no_data_subquery()
=======
        public override void Max_no_data_subquery()
>>>>>>> b9f518ea
        {
            Assert.Throws<InvalidOperationException>(() => base.Max_no_data_subquery());
        }

        public override void Min_no_data_subquery()
        {
            Assert.Throws<InvalidOperationException>(() => base.Min_no_data_subquery());
        }

        public override Task Where_query_composition_entity_equality_one_element_Single(bool isAsync)
        {
            return Assert.ThrowsAsync<InvalidOperationException>(() => base.Where_query_composition_entity_equality_one_element_Single(isAsync));
        }

        public override Task Where_query_composition_entity_equality_one_element_First(bool isAsync)
        {
            return Assert.ThrowsAsync<InvalidOperationException>(() => base.Where_query_composition_entity_equality_one_element_First(isAsync));
        }

        public override Task Where_query_composition_entity_equality_no_elements_Single(bool isAsync)
        {
            return Assert.ThrowsAsync<InvalidOperationException>(() => base.Where_query_composition_entity_equality_no_elements_Single(isAsync));
        }

        public override Task Where_query_composition_entity_equality_no_elements_First(bool isAsync)
        {
            return Assert.ThrowsAsync<InvalidOperationException>(() => base.Where_query_composition_entity_equality_no_elements_First(isAsync));
        }

        public override Task Where_query_composition_entity_equality_multiple_elements_SingleOrDefault(bool isAsync)
        {
            return Assert.ThrowsAsync<InvalidOperationException>(() => base.Where_query_composition_entity_equality_multiple_elements_SingleOrDefault(isAsync));
        }

<<<<<<< HEAD
        [ConditionalTheory(Skip = "Issue#16575")]
        public override Task Project_single_element_from_collection_with_OrderBy_Distinct_and_FirstOrDefault_followed_by_projecting_length(
            bool isAsync) => null;

        [ConditionalTheory(Skip = "Issue #16963")]
        public override Task KeylessEntity_with_included_nav(bool isAsync) => null;
=======
        public override Task Where_query_composition_entity_equality_multiple_elements_Single(bool isAsync)
        {
            return Assert.ThrowsAsync<InvalidOperationException>(() => base.Where_query_composition_entity_equality_multiple_elements_Single(isAsync));
        }
>>>>>>> b9f518ea

        // Sending client code to server
        [ConditionalFact(Skip = "Issue#17050")]
        public override void Client_code_using_instance_in_anonymous_type()
        {
            base.Client_code_using_instance_in_anonymous_type();
        }

        [ConditionalFact(Skip = "Issue#17050")]
        public override void Client_code_using_instance_in_static_method()
        {
            base.Client_code_using_instance_in_static_method();
        }

        [ConditionalFact(Skip = "Issue#17050")]
        public override void Client_code_using_instance_method_throws()
        {
            base.Client_code_using_instance_method_throws();
        }

        [ConditionalTheory(Skip = "Issue#17386")]
        public override Task Contains_with_local_tuple_array_closure(bool isAsync)
        {
            return Task.CompletedTask;
        }

<<<<<<< HEAD
        [ConditionalTheory(Skip = "Issue #16963")]
        public override Task Multiple_select_many_with_predicate(bool isAsync) => null;

        [ConditionalTheory(Skip = "Issue #16963")]
        public override Task Select_DTO_with_member_init_distinct_in_subquery_translated_to_server(bool isAsync) => null;

        [ConditionalTheory(Skip = "Issue #16963")]
        public override Task Select_DTO_with_member_init_distinct_in_subquery_translated_to_server_2(bool isAsync) => null;

        [ConditionalTheory(Skip = "Issue #16963")]
        public override Task SelectMany_correlated_subquery_simple(bool isAsync) => null;

        [ConditionalTheory(Skip = "Issue #16963")]
        public override Task SelectMany_Joined(bool isAsync) => null;

        [ConditionalTheory(Skip = "Issue #16963")]
        public override Task SelectMany_Joined_DefaultIfEmpty(bool isAsync) => null;

        [ConditionalTheory(Skip = "Issue #16963")]
        public override Task SelectMany_Joined_DefaultIfEmpty2(bool isAsync) => null;

        [ConditionalTheory(Skip = "Issue #16963")]
        public override Task SelectMany_Joined_Take(bool isAsync) => null;

        [ConditionalTheory(Skip = "Issue #16963")]
        public override Task SelectMany_without_result_selector_naked_collection_navigation(bool isAsync) => null;

        [ConditionalTheory(Skip = "Issue #16963")]
        public override Task SelectMany_without_result_selector_collection_navigation_composed(bool isAsync) => null;

        [ConditionalTheory(Skip = "Issue #16963")]
        public override Task SelectMany_correlated_with_outer_1(bool isAsync) => null;

        [ConditionalTheory(Skip = "Issue #16963")]
        public override Task SelectMany_correlated_with_outer_2(bool isAsync) => null;

        [ConditionalTheory(Skip = "Issue #16963")]
        public override Task SelectMany_correlated_with_outer_3(bool isAsync) => null;

        [ConditionalTheory(Skip = "Issue #16963")]
        public override Task Contains_with_local_tuple_array_closure(bool isAsync) => null;

        [ConditionalTheory(Skip = "Issue #16963")]
        public override Task OrderBy_Count_with_predicate_client_eval(bool isAsync) => null;

        [ConditionalTheory(Skip = "Issue #16963")]
        public override Task OrderBy_Count_with_predicate_client_eval_mixed(bool isAsync) => null;

        [ConditionalTheory(Skip = "Issue #16963")]
        public override Task OrderBy_Where_Count_client_eval(bool isAsync) => null;

        [ConditionalTheory(Skip = "Issue #16963")]
        public override Task OrderBy_Where_Count_client_eval_mixed(bool isAsync) => null;

        [ConditionalTheory(Skip = "Issue #16963")]
        public override Task OrderBy_Where_Count_with_predicate_client_eval(bool isAsync) => null;

        [ConditionalTheory(Skip = "Issue #16963")]
        public override Task OrderBy_Where_Count_with_predicate_client_eval_mixed(bool isAsync) => null;

        [ConditionalTheory(Skip = "Issue #16963")]
        public override Task Where_OrderBy_Count_client_eval(bool isAsync) => null;

        [ConditionalTheory(Skip = "Issue #16963")]
        public override Task SelectMany_correlated_with_outer_4(bool isAsync) => null;

        [ConditionalTheory(Skip = "Issue #16963")]
        public override Task FirstOrDefault_over_empty_collection_of_value_type_returns_correct_results(bool isAsync) => null;

        [ConditionalTheory(Skip = "Issue #16963")]
        public override Task All_client(bool isAsync) => null;

        [ConditionalTheory(Skip = "Issue #16963")]
        public override Task Client_OrderBy_GroupBy_Group_ordering_works(bool isAsync) => null;

        [ConditionalTheory(Skip = "Issue #16963")]
        public override Task First_client_predicate(bool isAsync) => null;

        [ConditionalTheory(Skip = "Issue #16963")]
        public override Task OrderBy_client_mixed(bool isAsync) => null;

        [ConditionalTheory(Skip = "Issue #16963")]
        public override Task OrderBy_multiple_queries(bool isAsync) => null;

        [ConditionalTheory(Skip = "Issue #16963")]
        public override Task Projection_when_arithmetic_mixed_subqueries(bool isAsync) => null;
=======
        [ConditionalTheory(Skip = "Issue#17386")]
        public override Task Last_when_no_order_by(bool isAsync)
        {
            return Task.CompletedTask;
        }
>>>>>>> b9f518ea

        [ConditionalTheory(Skip = "Issue#17386")]
        public override Task OrderBy_multiple_queries(bool isAsync)
        {
            return Task.CompletedTask;
        }

        [ConditionalFact(Skip = "Issue#17386")]
        public override void Random_next_is_not_funcletized_1()
        {
            base.Random_next_is_not_funcletized_1();
        }

        [ConditionalFact(Skip = "Issue#17386")]
        public override void Random_next_is_not_funcletized_2()
        {
            base.Random_next_is_not_funcletized_2();
        }

        [ConditionalFact(Skip = "Issue#17386")]
        public override void Random_next_is_not_funcletized_3()
        {
            base.Random_next_is_not_funcletized_3();
        }

        [ConditionalFact(Skip = "Issue#17386")]
        public override void Random_next_is_not_funcletized_4()
        {
            base.Random_next_is_not_funcletized_4();
        }

        [ConditionalFact(Skip = "Issue#17386")]
        public override void Random_next_is_not_funcletized_5()
        {
            base.Random_next_is_not_funcletized_5();
        }

        [ConditionalFact(Skip = "Issue#17386")]
        public override void Random_next_is_not_funcletized_6()
        {
            base.Random_next_is_not_funcletized_6();
        }

<<<<<<< HEAD
        [ConditionalTheory(Skip = "Issue#16963")]
        public override Task Projection_when_client_evald_subquery(bool isAsync)
=======
        [ConditionalTheory(Skip = "Issue#17386")]
        public override Task Select_bool_closure_with_order_by_property_with_cast_to_nullable(bool isAsync)
>>>>>>> b9f518ea
        {
            return Task.CompletedTask;
        }

        [ConditionalTheory(Skip = "Issue#17386")]
        public override Task Where_bool_client_side_negated(bool isAsync)
        {
            return base.Where_bool_client_side_negated(isAsync);
        }

        [ConditionalTheory(Skip = "Issue#17386")]
        public override Task Projection_when_arithmetic_mixed_subqueries(bool isAsync)
        {
            return base.Projection_when_arithmetic_mixed_subqueries(isAsync);
        }

        [ConditionalTheory(Skip = "Issue#17536")]
        public override Task SelectMany_correlated_with_outer_3(bool isAsync)
        {
            return base.SelectMany_correlated_with_outer_3(isAsync);
        }

        [ConditionalTheory(Skip = "Issue #17531")]
        public override Task DefaultIfEmpty_in_subquery_nested(bool isAsync)
        {
            return base.DefaultIfEmpty_in_subquery_nested(isAsync);
        }

        [ConditionalTheory(Skip = "issue #17386")]
        public override Task Where_equals_on_null_nullable_int_types(bool isAsync)
        {
            return base.Where_equals_on_null_nullable_int_types(isAsync);
        }
    }
}<|MERGE_RESOLUTION|>--- conflicted
+++ resolved
@@ -27,12 +27,7 @@
             Assert.Throws<InvalidOperationException>(() => base.Average_no_data_subquery());
         }
 
-<<<<<<< HEAD
-        // InMemory can mimic throw behavior for subquery
-        public override void Average_no_data_subquery()
-=======
         public override void Max_no_data_subquery()
->>>>>>> b9f518ea
         {
             Assert.Throws<InvalidOperationException>(() => base.Max_no_data_subquery());
         }
@@ -67,19 +62,10 @@
             return Assert.ThrowsAsync<InvalidOperationException>(() => base.Where_query_composition_entity_equality_multiple_elements_SingleOrDefault(isAsync));
         }
 
-<<<<<<< HEAD
-        [ConditionalTheory(Skip = "Issue#16575")]
-        public override Task Project_single_element_from_collection_with_OrderBy_Distinct_and_FirstOrDefault_followed_by_projecting_length(
-            bool isAsync) => null;
-
-        [ConditionalTheory(Skip = "Issue #16963")]
-        public override Task KeylessEntity_with_included_nav(bool isAsync) => null;
-=======
         public override Task Where_query_composition_entity_equality_multiple_elements_Single(bool isAsync)
         {
             return Assert.ThrowsAsync<InvalidOperationException>(() => base.Where_query_composition_entity_equality_multiple_elements_Single(isAsync));
         }
->>>>>>> b9f518ea
 
         // Sending client code to server
         [ConditionalFact(Skip = "Issue#17050")]
@@ -106,100 +92,11 @@
             return Task.CompletedTask;
         }
 
-<<<<<<< HEAD
-        [ConditionalTheory(Skip = "Issue #16963")]
-        public override Task Multiple_select_many_with_predicate(bool isAsync) => null;
-
-        [ConditionalTheory(Skip = "Issue #16963")]
-        public override Task Select_DTO_with_member_init_distinct_in_subquery_translated_to_server(bool isAsync) => null;
-
-        [ConditionalTheory(Skip = "Issue #16963")]
-        public override Task Select_DTO_with_member_init_distinct_in_subquery_translated_to_server_2(bool isAsync) => null;
-
-        [ConditionalTheory(Skip = "Issue #16963")]
-        public override Task SelectMany_correlated_subquery_simple(bool isAsync) => null;
-
-        [ConditionalTheory(Skip = "Issue #16963")]
-        public override Task SelectMany_Joined(bool isAsync) => null;
-
-        [ConditionalTheory(Skip = "Issue #16963")]
-        public override Task SelectMany_Joined_DefaultIfEmpty(bool isAsync) => null;
-
-        [ConditionalTheory(Skip = "Issue #16963")]
-        public override Task SelectMany_Joined_DefaultIfEmpty2(bool isAsync) => null;
-
-        [ConditionalTheory(Skip = "Issue #16963")]
-        public override Task SelectMany_Joined_Take(bool isAsync) => null;
-
-        [ConditionalTheory(Skip = "Issue #16963")]
-        public override Task SelectMany_without_result_selector_naked_collection_navigation(bool isAsync) => null;
-
-        [ConditionalTheory(Skip = "Issue #16963")]
-        public override Task SelectMany_without_result_selector_collection_navigation_composed(bool isAsync) => null;
-
-        [ConditionalTheory(Skip = "Issue #16963")]
-        public override Task SelectMany_correlated_with_outer_1(bool isAsync) => null;
-
-        [ConditionalTheory(Skip = "Issue #16963")]
-        public override Task SelectMany_correlated_with_outer_2(bool isAsync) => null;
-
-        [ConditionalTheory(Skip = "Issue #16963")]
-        public override Task SelectMany_correlated_with_outer_3(bool isAsync) => null;
-
-        [ConditionalTheory(Skip = "Issue #16963")]
-        public override Task Contains_with_local_tuple_array_closure(bool isAsync) => null;
-
-        [ConditionalTheory(Skip = "Issue #16963")]
-        public override Task OrderBy_Count_with_predicate_client_eval(bool isAsync) => null;
-
-        [ConditionalTheory(Skip = "Issue #16963")]
-        public override Task OrderBy_Count_with_predicate_client_eval_mixed(bool isAsync) => null;
-
-        [ConditionalTheory(Skip = "Issue #16963")]
-        public override Task OrderBy_Where_Count_client_eval(bool isAsync) => null;
-
-        [ConditionalTheory(Skip = "Issue #16963")]
-        public override Task OrderBy_Where_Count_client_eval_mixed(bool isAsync) => null;
-
-        [ConditionalTheory(Skip = "Issue #16963")]
-        public override Task OrderBy_Where_Count_with_predicate_client_eval(bool isAsync) => null;
-
-        [ConditionalTheory(Skip = "Issue #16963")]
-        public override Task OrderBy_Where_Count_with_predicate_client_eval_mixed(bool isAsync) => null;
-
-        [ConditionalTheory(Skip = "Issue #16963")]
-        public override Task Where_OrderBy_Count_client_eval(bool isAsync) => null;
-
-        [ConditionalTheory(Skip = "Issue #16963")]
-        public override Task SelectMany_correlated_with_outer_4(bool isAsync) => null;
-
-        [ConditionalTheory(Skip = "Issue #16963")]
-        public override Task FirstOrDefault_over_empty_collection_of_value_type_returns_correct_results(bool isAsync) => null;
-
-        [ConditionalTheory(Skip = "Issue #16963")]
-        public override Task All_client(bool isAsync) => null;
-
-        [ConditionalTheory(Skip = "Issue #16963")]
-        public override Task Client_OrderBy_GroupBy_Group_ordering_works(bool isAsync) => null;
-
-        [ConditionalTheory(Skip = "Issue #16963")]
-        public override Task First_client_predicate(bool isAsync) => null;
-
-        [ConditionalTheory(Skip = "Issue #16963")]
-        public override Task OrderBy_client_mixed(bool isAsync) => null;
-
-        [ConditionalTheory(Skip = "Issue #16963")]
-        public override Task OrderBy_multiple_queries(bool isAsync) => null;
-
-        [ConditionalTheory(Skip = "Issue #16963")]
-        public override Task Projection_when_arithmetic_mixed_subqueries(bool isAsync) => null;
-=======
         [ConditionalTheory(Skip = "Issue#17386")]
         public override Task Last_when_no_order_by(bool isAsync)
         {
             return Task.CompletedTask;
         }
->>>>>>> b9f518ea
 
         [ConditionalTheory(Skip = "Issue#17386")]
         public override Task OrderBy_multiple_queries(bool isAsync)
@@ -243,13 +140,8 @@
             base.Random_next_is_not_funcletized_6();
         }
 
-<<<<<<< HEAD
-        [ConditionalTheory(Skip = "Issue#16963")]
-        public override Task Projection_when_client_evald_subquery(bool isAsync)
-=======
         [ConditionalTheory(Skip = "Issue#17386")]
         public override Task Select_bool_closure_with_order_by_property_with_cast_to_nullable(bool isAsync)
->>>>>>> b9f518ea
         {
             return Task.CompletedTask;
         }
