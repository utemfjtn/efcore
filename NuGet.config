--- conflicted
+++ resolved
@@ -2,13 +2,8 @@
 <configuration>
   <packageSources>
     <clear />
-<<<<<<< HEAD
     <add key="AspNetCore" value="https://dotnet.myget.org/F/aspnetcore-ci-dev/api/v3/index.json" />
     <add key="AspNetCoreTools" value="https://dotnet.myget.org/F/aspnetcore-tools/api/v3/index.json" />
     <add key="NuGet" value="https://api.nuget.org/v3/index.json" />
-=======
-    <add key="NuGet.org" value="https://api.nuget.org/v3/index.json" />
-    <add key="AspNetCore" value="https://dotnet.myget.org/f/aspnetcore-master/api/v3/index.json" />
->>>>>>> 1cce074e
   </packageSources>
 </configuration>